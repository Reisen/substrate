--- conflicted
+++ resolved
@@ -35,14 +35,11 @@
 variables:
   GIT_STRATEGY:                    fetch
   GIT_DEPTH:                       100
-<<<<<<< HEAD
   # CARGO_HOME:                      "/ci-cache/${CI_PROJECT_NAME}/cargo/${CI_JOB_NAME}"
   # CARGO_TARGET_DIR:                "/ci-cache/${CI_PROJECT_NAME}/targets/${CI_COMMIT_REF_NAME}/${CI_JOB_NAME}"
   REGISTRY:                        registry.parity.io/parity/infrastructure/scripts
-=======
   SCCACHE_DIR:                     "/ci-cache/${CI_PROJECT_NAME}/sccache"
   CARGO_INCREMENTAL:               0
->>>>>>> ededdc4f
   CI_SERVER_NAME:                  "GitLab CI"
   DOCKER_OS:                       "debian:stretch"
   ARCH:                            "x86_64"
@@ -93,7 +90,7 @@
   dependencies:                    []
   interruptible:                   true
   tags:
-    - ci3
+    - k2
 
 .build-only:                       &build-only
   only:
@@ -106,80 +103,6 @@
 
 #### stage:                        test
 
-<<<<<<< HEAD
-# build-linux-substrate:             &build-binary
-#   stage:                           test
-#   <<:                              *collect-artifacts
-#   <<:                              *docker-env
-#   # <<:                              *build-only
-#   except:
-#     variables:
-#       - $DEPLOY_TAG
-#   before_script:
-#     - mkdir -p ./artifacts/substrate/
-#   script:
-#     - WASM_BUILD_NO_COLOR=1 time cargo build --release --verbose
-#     - cp ${CARGO_TARGET_DIR}/release/substrate ./artifacts/substrate/.
-#     - echo -n "Substrate version = "
-#     - if [ "${CI_COMMIT_TAG}" ]; then
-#         echo "${CI_COMMIT_TAG}" | tee ./artifacts/substrate/VERSION;
-#       else
-#         ./artifacts/substrate/substrate --version |
-#           sed -n -r 's/^substrate ([0-9.]+.*-[0-9a-f]{7,13})-.*$/\1/p' |
-#           tee ./artifacts/substrate/VERSION;
-#       fi
-#     - sha256sum ./artifacts/substrate/substrate | tee ./artifacts/substrate/substrate.sha256
-#     - printf '\n# building node-template\n\n'
-#     - ./.maintain/node-template-release.sh ./artifacts/substrate/substrate-node-template.tar.gz
-#     - cp -r .maintain/docker/substrate.Dockerfile ./artifacts/substrate/
-=======
-check-runtime:
-  stage:                           test
-  image:                           parity/tools:latest
-  <<:                              *kubernetes-build
-  only:
-    - /^[0-9]+$/
-  variables:
-    GITLAB_API:                    "https://gitlab.parity.io/api/v4"
-    GITHUB_API_PROJECT:            "parity%2Finfrastructure%2Fgithub-api"
-  script:
-    - ./.maintain/gitlab/check_runtime.sh
-  interruptible:                   true
-  allow_failure:                   true
-
-check-signed-tag:
-  stage:                           test
-  image:                           parity/tools:latest
-  <<:                              *kubernetes-build
-  only:
-    - tags
-    - /^v[0-9]+\.[0-9]+\.[0-9]+.*$/
-  script:
-    - ./.maintain/gitlab/check_signed.sh
-  allow_failure:                   false
-
-check-line-width:
-  stage:                           test
-  image:                           parity/tools:latest
-  <<:                              *kubernetes-build
-  only:
-    - /^[0-9]+$/
-  script:
-    - ./.maintain/gitlab/check_line_width.sh
-  interruptible:                   true
-  allow_failure:                   true
-
-
-
-
-check-polkadot-companion-build:
-  stage:                           build
-  <<:                              *docker-env
-  script:
-    - ./.maintain/gitlab/check_polkadot_companion_build.sh
-  interruptible:                   true
-  allow_failure:                   true
-
 
 cargo-audit:
   stage:                           test
@@ -190,20 +113,6 @@
     - cargo audit
   allow_failure:                   true
 
-cargo-deny:
-  stage:                           test
-  <<:                              *docker-env
-  script:
-    - cargo deny check --hide-inclusion-graph -c .maintain/deny.toml
-  after_script:
-    - echo "___The complete log is in the artifacts___"
-    - cargo deny check -c .maintain/deny.toml 2> deny.log
-  artifacts:
-    name:                          $CI_COMMIT_SHORT_SHA
-    expire_in:                     3 days
-    when:                          always
-    paths:
-      - deny.log
 
 cargo-check-benches:
   stage:                           test
@@ -222,7 +131,6 @@
     - cd ./bin/utils/subkey
     - BUILD_DUMMY_WASM_BINARY=1 time cargo check --release
     - sccache -s
->>>>>>> ededdc4f
 
 #### stage:                        build
 
@@ -245,276 +153,11 @@
     variables:
       - $DEPLOY_TAG
   script:
-<<<<<<< HEAD
-    - rustup +nightly show
-    # - cargo clean
-    # - rm -rf $CARGO_HOME/*
-    - RUSTC_WRAPPER=""
-    - which cargo
-    - echo $PATH
-    - env
-    # - git checkout 7b00a5cb2a80be68bcda7b68ad9b183646b6924b
-    # - echo $CARGO_TARGET_DIR
-    - WASM_BUILD_NO_COLOR=1 time cargo test --all --release --verbose --locked --no-fail-fast |
-        tee output.log
-  # after_script:
-  #   - echo "___Collecting warnings for check_warnings job___"
-  #   - awk '/^warning:/,/^$/ { print }' output.log > ${CI_COMMIT_SHORT_SHA}_warnings.log
-  # artifacts:
-  #   name:                          $CI_COMMIT_SHORT_SHA
-  #   expire_in:                     24 hrs
-  #   paths:
-  #     - ${CI_COMMIT_SHORT_SHA}_warnings.log
-
-# node-exits:
-#   stage:                           build
-#   <<:                              *docker-env
-#   variables:
-#     GIT_STRATEGY:                  none
-#     CARGO_TARGET_DIR:              "/ci-cache/${CI_PROJECT_NAME}/targets/${CI_COMMIT_REF_NAME}/build-linux-substrate"
-#   needs:
-#     - build-linux-substrate
-#   except:
-#     - /^v[0-9]+\.[0-9]+.*$/        # i.e. v1.0, v2.1rc1
-#   script:
-#     - ${CARGO_TARGET_DIR}/release/substrate --dev &
-#     - PID=$!
-#     # Let the chain running for 60 seconds
-#     - sleep 60
-#     # Send `SIGINT` and give the process 30 seconds to end
-#     - kill -INT $PID
-#     - timeout 30 tail --pid=$PID -f /dev/null
-
-# test-linux-stable-int:
-#   <<:                              *test-linux
-#   except:
-#     refs:
-#       - /^v[0-9]+\.[0-9]+.*$/      # i.e. v1.0, v2.1rc1
-#     variables:
-#       - $DEPLOY_TAG
-#   variables:
-#     CARGO_TARGET_DIR:              "/ci-cache/${CI_PROJECT_NAME}/targets/${CI_COMMIT_REF_NAME}/build-linux-substrate"
-#   script:
-#     - echo "___Logs will be partly shown at the end in case of failure.___"
-#     - echo "___Full log will be saved to the job artifacts only in case of failure.___"
-#     - WASM_BUILD_NO_COLOR=1 RUST_LOG=sync=trace,consensus=trace,client=trace,state-db=trace,db=trace,forks=trace,state_db=trace,storage_cache=trace
-#         time cargo test -p node-cli --release --verbose --locked -- --ignored
-#         &> ${CI_COMMIT_SHORT_SHA}_int_failure.log
-#     - sccache -s
-#   after_script:
-#     - awk '/FAILED|^error\[/,0' ${CI_COMMIT_SHORT_SHA}_int_failure.log
-#   artifacts:
-#     name:                          $CI_COMMIT_SHORT_SHA
-#     when:                          on_failure
-#     expire_in:                     24 hrs
-#     paths:
-#       - ${CI_COMMIT_SHORT_SHA}_int_failure.log
-
-
-# trigger the pipeline
-# control-trigger:
-#   stage:                           publish
-#   needs:
-#     - build-linux-substrate
-#   variables:
-#     CARGO_TARGET_DIR:              ""
-#     SUBSTRATE_VERSION:             tbdn
-#     SUBSTRATE_COMMIT:              $CI_COMMIT_SHA
-#     SUBSTRATE_JOB_ID:              $CI_JOB_ID
-#     SUBSTRATE_JOB_URL:             $CI_JOB_URL
-#   trigger:
-#     project:                       parity/srml-contracts-waterfall
-#     branch:                        "28"
-#     strategy:                      depend
-
-# check_warnings:
-#   stage:                           publish
-#   <<:                              *docker-env
-#   except:
-#     variables:
-#       - $DEPLOY_TAG
-#   variables:
-#     GIT_STRATEGY:                  none
-#   needs:
-#     - test-linux-stable
-#   script:
-#     - if [ -s ${CI_COMMIT_SHORT_SHA}_warnings.log ]; then
-#         cat ${CI_COMMIT_SHORT_SHA}_warnings.log;
-#         exit 1;
-#       else
-#         echo "___No warnings___";
-#       fi
-#   allow_failure:                   true
-=======
     - WASM_BUILD_NO_COLOR=1 time cargo test --all --release --verbose --locked |&
         tee output.log
-    - sccache -s
-    - echo "____Test job successful, checking for warnings____"
-    - awk '/^warning:/,/^$/ { print }' output.log > ${CI_COMMIT_SHORT_SHA}_warnings.log
-    - if [ -s ${CI_COMMIT_SHORT_SHA}_warnings.log ]; then
-        cat ${CI_COMMIT_SHORT_SHA}_warnings.log;
-        exit 1;
-      else
-        echo "___No warnings___";
-      fi
-
-test-dependency-rules:
-  stage:                           test
-  <<:                              *docker-env
-  except:
-    variables:
-      - $DEPLOY_TAG
-  script:
-    - .maintain/ensure-deps.sh
-
-unleash-check:
-  stage:                           test
-  <<:                              *docker-env
-  only:
-    - master
-    - tags
-  script:
-    - cargo install cargo-unleash ${CARGO_UNLEASH_INSTALL_PARAMS}
-    - cargo unleash check ${CARGO_UNLEASH_PKG_DEF}
-
-test-frame-staking:
-  stage:                           test
-  <<:                              *docker-env
-  variables:
-    # Enable debug assertions since we are running optimized builds for testing
-    # but still want to have debug assertions.
-    RUSTFLAGS: -Cdebug-assertions=y
-    RUST_BACKTRACE: 1
-  except:
-    variables:
-      - $DEPLOY_TAG
-  script:
-    - cd frame/staking/
-    - WASM_BUILD_NO_COLOR=1 time cargo test --release --verbose --no-default-features --features std
-    - sccache -s
-
-test-frame-examples-compile-to-wasm:
-  stage:                           test
-  <<:                              *docker-env
-  variables:
-    # Enable debug assertions since we are running optimized builds for testing
-    # but still want to have debug assertions.
-    RUSTFLAGS: -Cdebug-assertions=y
-    RUST_BACKTRACE: 1
-  except:
-    variables:
-      - $DEPLOY_TAG
-  script:
-    - cd frame/example-offchain-worker/
-    - cargo +nightly build --target=wasm32-unknown-unknown --no-default-features
-    - cd ../example
-    - cargo +nightly build --target=wasm32-unknown-unknown --no-default-features
-    - sccache -s
-
-test-wasmtime:
-  stage:                           test
-  <<:                              *docker-env
-  variables:
-    # Enable debug assertions since we are running optimized builds for testing
-    # but still want to have debug assertions.
-    RUSTFLAGS: -Cdebug-assertions=y
-    RUST_BACKTRACE: 1
-  except:
-    variables:
-      - $DEPLOY_TAG
-  script:
-    - cd client/executor
-    - WASM_BUILD_NO_COLOR=1 time cargo test --release --verbose --features wasmtime
-    - sccache -s
-
-test-runtime-benchmarks:
-  stage:                           test
-  <<:                              *docker-env
-  variables:
-    # Enable debug assertions since we are running optimized builds for testing
-    # but still want to have debug assertions.
-    RUSTFLAGS: -Cdebug-assertions=y
-    RUST_BACKTRACE: 1
-  except:
-    variables:
-      - $DEPLOY_TAG
-  script:
-    - cd bin/node/cli
-    - WASM_BUILD_NO_COLOR=1 time cargo test --release --verbose --features runtime-benchmarks
-    - sccache -s
-
-test-linux-stable-int:
-  <<:                              *test-linux
-  except:
-    refs:
-      - /^v[0-9]+\.[0-9]+.*$/      # i.e. v1.0, v2.1rc1
-    variables:
-      - $DEPLOY_TAG
-  script:
-    - echo "___Logs will be partly shown at the end in case of failure.___"
-    - echo "___Full log will be saved to the job artifacts only in case of failure.___"
-    - WASM_BUILD_NO_COLOR=1 RUST_LOG=sync=trace,consensus=trace,client=trace,state-db=trace,db=trace,forks=trace,state_db=trace,storage_cache=trace
-        time cargo test -p node-cli --release --verbose --locked -- --ignored
-        &> ${CI_COMMIT_SHORT_SHA}_int_failure.log
-    - sccache -s
-  after_script:
-    - awk '/FAILED|^error\[/,0' ${CI_COMMIT_SHORT_SHA}_int_failure.log
-  artifacts:
-    name:                          $CI_COMMIT_SHORT_SHA
-    when:                          on_failure
-    expire_in:                     3 days
-    paths:
-      - ${CI_COMMIT_SHORT_SHA}_int_failure.log
-
-check-web-wasm:
-  stage:                           test
-  <<:                              *docker-env
-  except:
-    - /^v[0-9]+\.[0-9]+.*$/        # i.e. v1.0, v2.1rc1
-  script:
-    # WASM support is in progress. As more and more crates support WASM, we
-    # should add entries here. See https://github.com/paritytech/substrate/issues/2416
-    - time cargo build --target=wasm32-unknown-unknown -p sp-io
-    - time cargo build --target=wasm32-unknown-unknown -p sp-runtime
-    - time cargo build --target=wasm32-unknown-unknown -p sp-std
-    - time cargo build --target=wasm32-unknown-unknown -p sc-client
-    - time cargo build --target=wasm32-unknown-unknown -p sc-consensus-aura
-    - time cargo build --target=wasm32-unknown-unknown -p sc-consensus-babe
-    - time cargo build --target=wasm32-unknown-unknown -p sp-consensus
-    - time cargo build --target=wasm32-unknown-unknown -p sc-telemetry
-    # Note: the command below is a bit weird because several Cargo issues prevent us from compiling the node in a more straight-forward way.
-    - time cargo +nightly build --manifest-path=bin/node/cli/Cargo.toml --no-default-features --features "browser" --target=wasm32-unknown-unknown -Z features=itarget
-    - sccache -s
-
-test-full-crypto-feature:
-  stage:                           test
-  <<:                              *docker-env
-  variables:
-    # Enable debug assertions since we are running optimized builds for testing
-    # but still want to have debug assertions.
-    RUSTFLAGS: -Cdebug-assertions=y
-    RUST_BACKTRACE: 1
-  except:
-    variables:
-      - $DEPLOY_TAG
-  script:
-    - cd primitives/core/
-    - time cargo +nightly build --verbose --no-default-features --features full_crypto
-    - cd ../application-crypto
-    - time cargo +nightly build --verbose --no-default-features --features full_crypto
-    - sccache -s
 
 
 #### stage:                        build
-
-test-browser-node:
-  stage:                           build
-  <<:                              *docker-env
-  needs:
-    - job:                         check-web-wasm
-      artifacts:                   false
-  script:
-    - cargo +nightly test --target wasm32-unknown-unknown -p node-browser-testing -Z features=itarget
 
 build-linux-substrate:             &build-binary
   stage:                           build
@@ -560,273 +203,4 @@
     - cp -r .maintain/docker/subkey.Dockerfile ./artifacts/subkey/
     - sccache -s
 
-build-rust-doc-release:
-  stage:                           build
-  <<:                              *docker-env
-  allow_failure:                   true
-  artifacts:
-    name:                          "${CI_JOB_NAME}_${CI_COMMIT_REF_NAME}-doc"
-    when:                          on_success
-    expire_in:                     7 days
-    paths:
-    - ./crate-docs
-  <<:                              *build-only
-  script:
-    - rm -f ./crate-docs/index.html # use it as an indicator if the job succeeds
-    - BUILD_DUMMY_WASM_BINARY=1 RUSTDOCFLAGS="--html-in-header $(pwd)/.maintain/rustdoc-header.html" time cargo +nightly doc --release --all --verbose
-    - cp -R ./target/doc ./crate-docs
-    - echo "<meta http-equiv=refresh content=0;url=sc_service/index.html>" > ./crate-docs/index.html
-    - sccache -s
-
-check-polkadot-companion-status:
-  stage:                           post-build-test
-  image:                           parity/tools:latest
-  <<:                              *kubernetes-build
-  only:
-    - /^[0-9]+$/
-  script:
-    - ./.maintain/gitlab/check_polkadot_companion_status.sh
-
-
-
-trigger-contracts-ci:
-  stage:                           publish
-  needs:
-    - job:                         build-linux-substrate
-      artifacts:                   false
-    - job:                         test-linux-stable
-      artifacts:                   false
-  trigger:
-    project:                       parity/srml-contracts-waterfall
-    branch:                        master
-    strategy:                      depend
-  only:
-    - master
-    - schedules
-
-#### stage:                        publish
-
-.publish-docker-release:           &publish-docker-release
-  <<:                              *build-only
-  <<:                              *kubernetes-build
-  image:                           docker:stable
-  services:
-    - docker:dind
-  before_script:
-    - test "$Docker_Hub_User_Parity" -a "$Docker_Hub_Pass_Parity"
-        || ( echo "no docker credentials provided"; exit 1 )
-    - docker login -u "$Docker_Hub_User_Parity" -p "$Docker_Hub_Pass_Parity"
-    - docker info
-  script:
-    - cd ./artifacts/$PRODUCT/
-    - VERSION="$(cat ./VERSION)"
-    - echo "${PRODUCT} version = ${VERSION}"
-    - test -z "${VERSION}" && exit 1
-    - docker build
-      --build-arg VCS_REF="${CI_COMMIT_SHA}"
-      --build-arg BUILD_DATE="$(date -u '+%Y-%m-%dT%H:%M:%SZ')"
-      --tag $CONTAINER_IMAGE:$VERSION
-      --tag $CONTAINER_IMAGE:latest
-      --file $DOCKERFILE .
-    - docker push $CONTAINER_IMAGE:$VERSION
-    - docker push $CONTAINER_IMAGE:latest
-
-publish-docker-substrate:
-  stage:                           publish
-  <<:                              *publish-docker-release
-  # collect VERSION artifact here to pass it on to kubernetes
-  <<:                              *collect-artifacts
-  dependencies:
-    - build-linux-substrate
-  variables:
-    DOCKER_HOST:                   tcp://localhost:2375
-    DOCKER_DRIVER:                 overlay2
-    GIT_STRATEGY:                  none
-    PRODUCT:                       substrate
-    DOCKERFILE:                    $PRODUCT.Dockerfile
-    CONTAINER_IMAGE:               parity/$PRODUCT
-  after_script:
-    - docker logout
-    # only VERSION information is needed for the deployment
-    - find ./artifacts/ -depth -not -name VERSION -type f -delete
-
-publish-docker-subkey:
-  stage:                           publish
-  <<:                              *publish-docker-release
-  dependencies:
-    - build-linux-subkey
-  variables:
-    DOCKER_HOST:                   tcp://localhost:2375
-    DOCKER_DRIVER:                 overlay2
-    GIT_STRATEGY:                  none
-    PRODUCT:                       subkey
-    DOCKERFILE:                    $PRODUCT.Dockerfile
-    CONTAINER_IMAGE:               parity/$PRODUCT
-  after_script:
-    - docker logout
-
-publish-s3-release:
-  stage:                           publish
-  <<:                              *build-only
-  <<:                              *kubernetes-build
-  dependencies:
-    - build-linux-substrate
-    - build-linux-subkey
-  image:                           parity/awscli:latest
-  variables:
-    GIT_STRATEGY:                  none
-    BUCKET:                        "releases.parity.io"
-    PREFIX:                        "substrate/${ARCH}-${DOCKER_OS}"
-  script:
-    - aws s3 sync ./artifacts/ s3://${BUCKET}/${PREFIX}/$(cat ./artifacts/substrate/VERSION)/
-    - echo "update objects in latest path"
-    - aws s3 sync s3://${BUCKET}/${PREFIX}/$(cat ./artifacts/substrate/VERSION)/ s3://${BUCKET}/${PREFIX}/latest/
-  after_script:
-    - aws s3 ls s3://${BUCKET}/${PREFIX}/latest/
-        --recursive --human-readable --summarize
-
-
-publish-s3-doc:
-  stage:                           publish
-  image:                           parity/awscli:latest
-  allow_failure:                   true
-  dependencies:
-    - build-rust-doc-release
-  cache:                           {}
-  <<:                              *build-only
-  <<:                              *kubernetes-build
-  variables:
-    GIT_STRATEGY:                  none
-    BUCKET:                        "releases.parity.io"
-    PREFIX:                        "substrate-rustdoc"
-  script:
-    - test -r ./crate-docs/index.html || (
-        echo "./crate-docs/index.html not present, build:rust:doc:release job not complete";
-        exit 1
-      )
-    - aws s3 sync --delete --size-only --only-show-errors
-        ./crate-docs/ s3://${BUCKET}/${PREFIX}/
-  after_script:
-    - aws s3 ls s3://${BUCKET}/${PREFIX}/
-        --human-readable --summarize
-
-publish-draft-release:
-  stage:                           publish
-  image:                           parity/tools:latest
-  only:
-    - tags
-    - /^v[0-9]+\.[0-9]+\.[0-9]+.*$/
-  script:
-    - ./.maintain/gitlab/publish_draft_release.sh
-  interruptible:                   true
-  allow_failure:                   true
-
-publish-to-crates-io:
-  stage:                           publish
-  <<:                              *docker-env
-  only:
-    - tags
-    - /^ci-release-.*$/
-  script:
-    - cargo install cargo-unleash ${CARGO_UNLEASH_INSTALL_PARAMS}
-    - cargo unleash em-dragons --no-check ${CARGO_UNLEASH_PKG_DEF}
-  interruptible:                   true
-  allow_failure:                   true
-
-.deploy-template:                  &deploy
-  stage:                           kubernetes
-  when:                            manual
-  retry:                           1
-  image:                           parity/kubetools:latest
-  <<:                              *build-only
-  tags:
-    # this is the runner that is used to deploy it
-    - kubernetes-parity-build
-  before_script:
-    - test -z "${DEPLOY_TAG}" &&
-        test -f ./artifacts/substrate/VERSION &&
-        DEPLOY_TAG="$(cat ./artifacts/substrate/VERSION)"
-    - test "${DEPLOY_TAG}" || ( echo "Neither DEPLOY_TAG nor VERSION information available"; exit 1 )
-  script:
-    - echo "Substrate version = ${DEPLOY_TAG}"
-    # or use helm to render the template
-    - helm template
-      --values ./.maintain/kubernetes/values.yaml
-      --set image.tag=${DEPLOY_TAG}
-      --set validator.keys=${VALIDATOR_KEYS}
-      ./.maintain/kubernetes | kubectl apply -f - --dry-run=false
-    - echo "# substrate namespace ${KUBE_NAMESPACE}"
-    - kubectl -n ${KUBE_NAMESPACE} get all
-    - echo "# substrate's nodes' external ip addresses:"
-    - kubectl get nodes -l node=substrate
-      -o jsonpath='{range .items[*]}{.metadata.name}{"\t"}{range @.status.addresses[?(@.type=="ExternalIP")]}{.address}{"\n"}{end}'
-    - echo "# substrate' nodes"
-    - kubectl -n ${KUBE_NAMESPACE} get pods
-      -o jsonpath='{range .items[*]}{.metadata.name}{"\t"}{.spec.nodeName}{"\n"}{end}'
-    - echo "# wait for the rollout to complete"
-    - kubectl -n ${KUBE_NAMESPACE} rollout status statefulset/substrate
-
-# have environment:url eventually point to the logs
-
-.deploy-cibuild:                   &deploy-cibuild
-  <<:                              *deploy
-  dependencies:
-    - publish-docker-substrate
-
-.deploy-tag:                       &deploy-tag
-  <<:                              *deploy
-  only:
-    variables:
-      - $DEPLOY_TAG
-
-# have environment:url eventually point to the logs
-
-deploy-ew3:
-  <<:                              *deploy-cibuild
-  environment:
-    name:                          parity-prod-ew3
-
-deploy-ue1:
-  <<:                              *deploy-cibuild
-  environment:
-    name:                          parity-prod-ue1
-
-deploy-ew3-tag:
-  <<:                              *deploy-tag
-  environment:
-    name:                          parity-prod-ew3
-
-deploy-ue1-tag:
-  <<:                              *deploy-tag
-  environment:
-    name:                          parity-prod-ue1
-
-.validator-deploy:                 &validator-deploy
-  # script will fail if there is no artifacts/substrate/VERSION
-  <<:                              *build-only
-  stage:                           flaming-fir
-  dependencies:
-    - build-linux-substrate
-  image:                           parity/azure-ansible:v1
-  allow_failure:                   true
-  when:                            manual
-  tags:
-    - linux-docker
-
-validator 1 4:
-  <<:                              *validator-deploy
-  script:
-    - ./.maintain/flamingfir-deploy.sh flamingfir-validator1
-validator 2 4:
-  <<:                              *validator-deploy
-  script:
-    - ./.maintain/flamingfir-deploy.sh flamingfir-validator2
-validator 3 4:
-  <<:                              *validator-deploy
-  script:
-    - ./.maintain/flamingfir-deploy.sh flamingfir-validator3
-validator 4 4:
-  <<:                              *validator-deploy
-  script:
-    - ./.maintain/flamingfir-deploy.sh flamingfir-validator4
->>>>>>> ededdc4f
+#### stage:                        publish