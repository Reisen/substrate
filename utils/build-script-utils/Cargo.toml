[package]
name = "substrate-build-script-utils"
version = "2.0.0-alpha.5"
authors = ["Parity Technologies <admin@parity.io>"]
edition = "2018"
license = "GPL-3.0"
homepage = "https://substrate.dev"
repository = "https://github.com/paritytech/substrate/"
description = "Crate with utility functions for `build.rs` scripts."

[dependencies]
<<<<<<< HEAD
vergen = "3.0.4"
platforms = "0.2.1"
=======

[package.metadata.docs.rs]
targets = ["x86_64-unknown-linux-gnu"]
>>>>>>> 31352af1
<|MERGE_RESOLUTION|>--- conflicted
+++ resolved
@@ -9,11 +9,8 @@
 description = "Crate with utility functions for `build.rs` scripts."
 
 [dependencies]
-<<<<<<< HEAD
 vergen = "3.0.4"
 platforms = "0.2.1"
-=======
 
 [package.metadata.docs.rs]
-targets = ["x86_64-unknown-linux-gnu"]
->>>>>>> 31352af1
+targets = ["x86_64-unknown-linux-gnu"]