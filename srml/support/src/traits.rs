// Copyright 2019 Parity Technologies (UK) Ltd.
// This file is part of Substrate.

// Substrate is free software: you can redistribute it and/or modify
// it under the terms of the GNU General Public License as published by
// the Free Software Foundation, either version 3 of the License, or
// (at your option) any later version.

// Substrate is distributed in the hope that it will be useful,
// but WITHOUT ANY WARRANTY; without even the implied warranty of
// MERCHANTABILITY or FITNESS FOR A PARTICULAR PURPOSE.  See the
// GNU General Public License for more details.

// You should have received a copy of the GNU General Public License
// along with Substrate.  If not, see <http://www.gnu.org/licenses/>.

//! Traits for SRML.
//!
//! NOTE: If you're looking for `parameter_types`, it has moved in to the top-level module.

use crate::rstd::{result, marker::PhantomData, ops::Div};
use crate::codec::{Codec, Encode, Decode};
use substrate_primitives::u32_trait::Value as U32;
use crate::runtime_primitives::traits::{
	MaybeSerializeDebug, SimpleArithmetic, Saturating
};
use crate::runtime_primitives::ConsensusEngineId;

use super::for_each_tuple;

/// A trait for querying a single fixed value from a type.
pub trait Get<T> {
	/// Return a constant value.
	fn get() -> T;
}

/// A trait for querying whether a type can be said to statically "contain" a value. Similar
/// in nature to `Get`, except it is designed to be lazy rather than active (you can't ask it to
/// enumerate all values that it contains) and work for multiple values rather than just one.
pub trait Contains<T> {
	/// Return `true` if this "contains" the given value `t`.
	fn contains(t: &T) -> bool;
}

impl<V: PartialEq, T: Get<V>> Contains<V> for T {
	fn contains(t: &V) -> bool {
		&Self::get() == t
	}
}

/// The account with the given id was killed.
pub trait OnFreeBalanceZero<AccountId> {
	/// The account was the given id was killed.
	fn on_free_balance_zero(who: &AccountId);
}

macro_rules! impl_on_free_balance_zero {
	() => (
		impl<AccountId> OnFreeBalanceZero<AccountId> for () {
			fn on_free_balance_zero(_: &AccountId) {}
		}
	);

	( $($t:ident)* ) => {
		impl<AccountId, $($t: OnFreeBalanceZero<AccountId>),*> OnFreeBalanceZero<AccountId> for ($($t,)*) {
			fn on_free_balance_zero(who: &AccountId) {
				$($t::on_free_balance_zero(who);)*
			}
		}
	}
}

for_each_tuple!(impl_on_free_balance_zero);

/// Trait for a hook to get called when some balance has been minted, causing dilution.
pub trait OnDilution<Balance> {
	/// Some `portion` of the total balance just "grew" by `minted`. `portion` is the pre-growth
	/// amount (it doesn't take account of the recent growth).
	fn on_dilution(minted: Balance, portion: Balance);
}

impl<Balance> OnDilution<Balance> for () {
	fn on_dilution(_minted: Balance, _portion: Balance) {}
}

/// Outcome of a balance update.
pub enum UpdateBalanceOutcome {
	/// Account balance was simply updated.
	Updated,
	/// The update led to killing the account.
	AccountKilled,
}

/// Simple trait designed for hooking into a transaction payment.
///
/// It operates over a single generic `AccountId` type.
pub trait MakePayment<AccountId> {
	/// Make transaction payment from `who` for an extrinsic of encoded length
	/// `encoded_len` bytes. Return `Ok` iff the payment was successful.
	fn make_payment(who: &AccountId, encoded_len: usize) -> Result<(), &'static str>;
}

impl<T> MakePayment<T> for () {
	fn make_payment(_: &T, _: usize) -> Result<(), &'static str> { Ok(()) }
}

/// A trait for finding the author of a block header based on the `PreRuntime` digests contained
/// within it.
pub trait FindAuthor<Author> {
	/// Find the author of a block based on the pre-runtime digests.
	fn find_author<'a, I>(digests: I) -> Option<Author>
		where I: 'a + IntoIterator<Item=(ConsensusEngineId, &'a [u8])>;
}

impl<A> FindAuthor<A> for () {
	fn find_author<'a, I>(_: I) -> Option<A>
		where I: 'a + IntoIterator<Item=(ConsensusEngineId, &'a [u8])>
	{
		None
	}
}

/// A trait for verifying the seal of a header and returning the author.
pub trait VerifySeal<Header, Author> {
	/// Verify a header and return the author, if any.
	fn verify_seal(header: &Header) -> Result<Option<Author>, &'static str>;
}

/// Something which can compute and check proofs of
/// a historical key owner and return full identification data of that
/// key owner.
pub trait KeyOwnerProofSystem<Key> {
	/// The proof of membership itself.
	type Proof: Codec;
	/// The full identification of a key owner.
	type FullIdentification: Codec;

	/// Prove membership of a key owner in the current block-state.
	///
	/// This should typically only be called off-chain, since it may be
	/// computationally heavy.
	///
	/// Returns `Some` iff the key owner referred to by the given `key` is a
	/// member of the current set.
	fn prove(key: Key) -> Option<Self::Proof>;

	/// Check a proof of membership on-chain. Return `Some` iff the proof is
	/// valid and recent enough to check.
	fn check_proof(key: Key, proof: Self::Proof) -> Option<Self::FullIdentification>;
}

/// Handler for when some currency "account" decreased in balance for
/// some reason.
///
/// The only reason at present for an increase would be for validator rewards, but
/// there may be other reasons in the future or for other chains.
///
/// Reasons for decreases include:
///
/// - Someone got slashed.
/// - Someone paid for a transaction to be included.
pub trait OnUnbalanced<Imbalance> {
	/// Handler for some imbalance. Infallible.
	fn on_unbalanced(amount: Imbalance);
}

impl<Imbalance: Drop> OnUnbalanced<Imbalance> for () {
	fn on_unbalanced(amount: Imbalance) { drop(amount); }
}

/// Simple boolean for whether an account needs to be kept in existence.
#[derive(Copy, Clone, Eq, PartialEq)]
pub enum ExistenceRequirement {
	/// Operation must not result in the account going out of existence.
	KeepAlive,
	/// Operation may result in account going out of existence.
	AllowDeath,
}

/// A trait for a not-quite Linear Type that tracks an imbalance.
///
/// Functions that alter account balances return an object of this trait to
/// express how much account balances have been altered in aggregate. If
/// dropped, the currency system will take some default steps to deal with
/// the imbalance (`balances` module simply reduces or increases its
/// total issuance). Your module should generally handle it in some way,
/// good practice is to do so in a configurable manner using an
/// `OnUnbalanced` type for each situation in which your module needs to
/// handle an imbalance.
///
/// Imbalances can either be Positive (funds were added somewhere without
/// being subtracted elsewhere - e.g. a reward) or Negative (funds deducted
/// somewhere without an equal and opposite addition - e.g. a slash or
/// system fee payment).
///
/// Since they are unsigned, the actual type is always Positive or Negative.
/// The trait makes no distinction except to define the `Opposite` type.
///
/// New instances of zero value can be created (`zero`) and destroyed
/// (`drop_zero`).
///
/// Existing instances can be `split` and merged either consuming `self` with
/// `merge` or mutating `self` with `subsume`. If the target is an `Option`,
/// then `maybe_merge` and `maybe_subsume` might work better. Instances can
/// also be `offset` with an `Opposite` that is less than or equal to in value.
///
/// You can always retrieve the raw balance value using `peek`.
#[must_use]
pub trait Imbalance<Balance>: Sized {
	/// The oppositely imbalanced type. They come in pairs.
	type Opposite: Imbalance<Balance>;

	/// The zero imbalance. Can be destroyed with `drop_zero`.
	fn zero() -> Self;

	/// Drop an instance cleanly. Only works if its `value()` is zero.
	fn drop_zero(self) -> Result<(), Self>;

	/// Consume `self` and return two independent instances; the first
	/// is guaranteed to be at most `amount` and the second will be the remainder.
	fn split(self, amount: Balance) -> (Self, Self);

	/// Consume `self` and an `other` to return a new instance that combines
	/// both.
	fn merge(self, other: Self) -> Self;

	/// Consume `self` and maybe an `other` to return a new instance that combines
	/// both.
	fn maybe_merge(self, other: Option<Self>) -> Self {
		if let Some(o) = other {
			self.merge(o)
		} else {
			self
		}
	}

	/// Consume an `other` to mutate `self` into a new instance that combines
	/// both.
	fn subsume(&mut self, other: Self);

	/// Maybe consume an `other` to mutate `self` into a new instance that combines
	/// both.
	fn maybe_subsume(&mut self, other: Option<Self>) {
		if let Some(o) = other {
			self.subsume(o)
		}
	}

	/// Consume self and along with an opposite counterpart to return
	/// a combined result.
	///
	/// Returns `Ok` along with a new instance of `Self` if this instance has a
	/// greater value than the `other`. Otherwise returns `Err` with an instance of
	/// the `Opposite`. In both cases the value represents the combination of `self`
	/// and `other`.
	fn offset(self, other: Self::Opposite) -> Result<Self, Self::Opposite>;

	/// The raw value of self.
	fn peek(&self) -> Balance;
}

/// Either a positive or a negative imbalance.
pub enum SignedImbalance<B, P: Imbalance<B>>{
	/// A positive imbalance (funds have been created but none destroyed).
	Positive(P),
	/// A negative imbalance (funds have been destroyed but none created).
	Negative(P::Opposite),
}

impl<
	P: Imbalance<B, Opposite=N>,
	N: Imbalance<B, Opposite=P>,
	B: SimpleArithmetic + Codec + Copy + MaybeSerializeDebug + Default,
> SignedImbalance<B, P> {
	pub fn zero() -> Self {
		SignedImbalance::Positive(P::zero())
	}

	pub fn drop_zero(self) -> Result<(), Self> {
		match self {
			SignedImbalance::Positive(x) => x.drop_zero().map_err(SignedImbalance::Positive),
			SignedImbalance::Negative(x) => x.drop_zero().map_err(SignedImbalance::Negative),
		}
	}

	/// Consume `self` and an `other` to return a new instance that combines
	/// both.
	pub fn merge(self, other: Self) -> Self {
		match (self, other) {
			(SignedImbalance::Positive(one), SignedImbalance::Positive(other)) =>
				SignedImbalance::Positive(one.merge(other)),
			(SignedImbalance::Negative(one), SignedImbalance::Negative(other)) =>
				SignedImbalance::Negative(one.merge(other)),
			(SignedImbalance::Positive(one), SignedImbalance::Negative(other)) =>
				if one.peek() > other.peek() {
					SignedImbalance::Positive(one.offset(other).ok().unwrap_or_else(P::zero))
				} else {
					SignedImbalance::Negative(other.offset(one).ok().unwrap_or_else(N::zero))
				},
			(one, other) => other.merge(one),
		}
	}
}

/// Split an unbalanced amount two ways between a common divisor.
pub struct SplitTwoWays<
	Balance,
	Imbalance,
	Part1,
	Target1,
	Part2,
	Target2,
>(PhantomData<(Balance, Imbalance, Part1, Target1, Part2, Target2)>);

impl<
	Balance: From<u32> + Saturating + Div<Output=Balance>,
	I: Imbalance<Balance>,
	Part1: U32,
	Target1: OnUnbalanced<I>,
	Part2: U32,
	Target2: OnUnbalanced<I>,
> OnUnbalanced<I> for SplitTwoWays<Balance, I, Part1, Target1, Part2, Target2>
{
	fn on_unbalanced(amount: I) {
		let total: u32 = Part1::VALUE + Part2::VALUE;
		let amount1 = amount.peek().saturating_mul(Part1::VALUE.into()) / total.into();
		let (imb1, imb2) = amount.split(amount1);
		Target1::on_unbalanced(imb1);
		Target2::on_unbalanced(imb2);
	}
}

/// Abstraction over a fungible assets system.
pub trait Currency<AccountId> {
	/// The balance of an account.
	type Balance: SimpleArithmetic + Codec + Copy + MaybeSerializeDebug + Default;

	/// The opaque token type for an imbalance. This is returned by unbalanced operations
	/// and must be dealt with. It may be dropped but cannot be cloned.
	type PositiveImbalance: Imbalance<Self::Balance, Opposite=Self::NegativeImbalance>;

	/// The opaque token type for an imbalance. This is returned by unbalanced operations
	/// and must be dealt with. It may be dropped but cannot be cloned.
	type NegativeImbalance: Imbalance<Self::Balance, Opposite=Self::PositiveImbalance>;

	// PUBLIC IMMUTABLES

	/// The combined balance of `who`.
	fn total_balance(who: &AccountId) -> Self::Balance;

	/// Same result as `slash(who, value)` (but without the side-effects) assuming there are no
	/// balance changes in the meantime and only the reserved balance is not taken into account.
	fn can_slash(who: &AccountId, value: Self::Balance) -> bool;

	/// The total amount of issuance in the system.
	fn total_issuance() -> Self::Balance;

	/// The minimum balance any single account may have. This is equivalent to the `Balances` module's
	/// `ExistentialDeposit`.
	fn minimum_balance() -> Self::Balance;

	/// Reduce the total issuance by `amount` and return the according imbalance. The imbalance will
	/// typically be used to reduce an account by the same amount with e.g. `settle`.
	///
	/// This is infallible, but doesn't guarantee that the entire `amount` is burnt, for example
	/// in the case of underflow.
	fn burn(amount: Self::Balance) -> Self::PositiveImbalance;

	/// Increase the total issuance by `amount` and return the according imbalance. The imbalance
	/// will typically be used to increase an account by the same amount with e.g.
	/// `resolve_into_existing` or `resolve_creating`.
	///
	/// This is infallible, but doesn't guarantee that the entire `amount` is issued, for example
	/// in the case of overflow.
	fn issue(amount: Self::Balance) -> Self::NegativeImbalance;

	/// The 'free' balance of a given account.
	///
	/// This is the only balance that matters in terms of most operations on tokens. It alone
	/// is used to determine the balance when in the contract execution environment. When this
	/// balance falls below the value of `ExistentialDeposit`, then the 'current account' is
	/// deleted: specifically `FreeBalance`. Further, the `OnFreeBalanceZero` callback
	/// is invoked, giving a chance to external modules to clean up data associated with
	/// the deleted account.
	///
	/// `system::AccountNonce` is also deleted if `ReservedBalance` is also zero (it also gets
	/// collapsed to zero if it ever becomes less than `ExistentialDeposit`.
	fn free_balance(who: &AccountId) -> Self::Balance;

	/// Returns `Ok` iff the account is able to make a withdrawal of the given amount
	/// for the given reason. Basically, it's just a dry-run of `withdraw`.
	///
	/// `Err(...)` with the reason why not otherwise.
	fn ensure_can_withdraw(
		who: &AccountId,
		_amount: Self::Balance,
		reason: WithdrawReason,
		new_balance: Self::Balance,
	) -> result::Result<(), &'static str>;

	// PUBLIC MUTABLES (DANGEROUS)

	/// Transfer some liquid free balance to another staker.
	///
	/// This is a very high-level function. It will ensure all appropriate fees are paid
	/// and no imbalance in the system remains.
	fn transfer(
		source: &AccountId,
		dest: &AccountId,
		value: Self::Balance,
	) -> result::Result<(), &'static str>;

	/// Deducts up to `value` from the combined balance of `who`, preferring to deduct from the
	/// free balance. This function cannot fail.
	///
	/// The resulting imbalance is the first item of the tuple returned.
	///
	/// As much funds up to `value` will be deducted as possible. If this is less than `value`,
	/// then a non-zero second item will be returned.
	fn slash(
		who: &AccountId,
		value: Self::Balance
	) -> (Self::NegativeImbalance, Self::Balance);

	/// Mints `value` to the free balance of `who`.
	///
	/// If `who` doesn't exist, nothing is done and an Err returned.
	fn deposit_into_existing(
		who: &AccountId,
		value: Self::Balance
	) -> result::Result<Self::PositiveImbalance, &'static str>;

	/// Similar to deposit_creating, only accepts a `NegativeImbalance` and returns nothing on
	/// success.
	fn resolve_into_existing(
		who: &AccountId,
		value: Self::NegativeImbalance,
	) -> result::Result<(), Self::NegativeImbalance> {
		let v = value.peek();
		match Self::deposit_into_existing(who, v) {
			Ok(opposite) => Ok(drop(value.offset(opposite))),
			_ => Err(value),
		}
	}

	/// Adds up to `value` to the free balance of `who`. If `who` doesn't exist, it is created.
	///
	/// Infallible.
	fn deposit_creating(
		who: &AccountId,
		value: Self::Balance,
	) -> Self::PositiveImbalance;

	/// Similar to deposit_creating, only accepts a `NegativeImbalance` and returns nothing on
	/// success.
	fn resolve_creating(
		who: &AccountId,
		value: Self::NegativeImbalance,
	) {
		let v = value.peek();
		drop(value.offset(Self::deposit_creating(who, v)));
	}

	/// Removes some free balance from `who` account for `reason` if possible. If `liveness` is
	/// `KeepAlive`, then no less than `ExistentialDeposit` must be left remaining.
	///
	/// This checks any locks, vesting, and liquidity requirements. If the removal is not possible,
	/// then it returns `Err`.
	///
	/// If the operation is successful, this will return `Ok` with a `NegativeImbalance` whose value
	/// is `value`.
	fn withdraw(
		who: &AccountId,
		value: Self::Balance,
		reason: WithdrawReason,
		liveness: ExistenceRequirement,
	) -> result::Result<Self::NegativeImbalance, &'static str>;

	/// Similar to withdraw, only accepts a `PositiveImbalance` and returns nothing on success.
	fn settle(
		who: &AccountId,
		value: Self::PositiveImbalance,
		reason: WithdrawReason,
		liveness: ExistenceRequirement,
	) -> result::Result<(), Self::PositiveImbalance> {
		let v = value.peek();
		match Self::withdraw(who, v, reason, liveness) {
			Ok(opposite) => Ok(drop(value.offset(opposite))),
			_ => Err(value),
		}
	}

	/// Ensure an account's free balance equals some value; this will create the account
	/// if needed.
	///
	/// Returns a signed imbalance and status to indicate if the account was successfully updated or update
	/// has led to killing of the account.
	fn make_free_balance_be(
		who: &AccountId,
		balance: Self::Balance,
	) -> (
		SignedImbalance<Self::Balance, Self::PositiveImbalance>,
		UpdateBalanceOutcome,
	);
}

/// A currency where funds can be reserved from the user.
pub trait ReservableCurrency<AccountId>: Currency<AccountId> {
	/// Same result as `reserve(who, value)` (but without the side-effects) assuming there
	/// are no balance changes in the meantime.
	fn can_reserve(who: &AccountId, value: Self::Balance) -> bool;

	/// Deducts up to `value` from reserved balance of `who`. This function cannot fail.
	///
	/// As much funds up to `value` will be deducted as possible. If the reserve balance of `who`
	/// is less than `value`, then a non-zero second item will be returned.
	fn slash_reserved(
		who: &AccountId,
		value: Self::Balance
	) -> (Self::NegativeImbalance, Self::Balance);

	/// The amount of the balance of a given account that is externally reserved; this can still get
	/// slashed, but gets slashed last of all.
	///
	/// This balance is a 'reserve' balance that other subsystems use in order to set aside tokens
	/// that are still 'owned' by the account holder, but which are suspendable.
	///
	/// When this balance falls below the value of `ExistentialDeposit`, then this 'reserve account'
	/// is deleted: specifically, `ReservedBalance`.
	///
	/// `system::AccountNonce` is also deleted if `FreeBalance` is also zero (it also gets
	/// collapsed to zero if it ever becomes less than `ExistentialDeposit`.
	fn reserved_balance(who: &AccountId) -> Self::Balance;


	/// Moves `value` from balance to reserved balance.
	///
	/// If the free balance is lower than `value`, then no funds will be moved and an `Err` will
	/// be returned to notify of this. This is different behavior than `unreserve`.
	fn reserve(who: &AccountId, value: Self::Balance) -> result::Result<(), &'static str>;

	/// Moves up to `value` from reserved balance to free balance. This function cannot fail.
	///
	/// As much funds up to `value` will be moved as possible. If the reserve balance of `who`
	/// is less than `value`, then the remaining amount will be returned.
	///
	/// # NOTES
	///
	/// - This is different from `reserve`.
	/// - If the remaining reserved balance is less than `ExistentialDeposit`, it will
	/// invoke `on_reserved_too_low` and could reap the account.
	fn unreserve(who: &AccountId, value: Self::Balance) -> Self::Balance;

	/// Moves up to `value` from reserved balance of account `slashed` to free balance of account
	/// `beneficiary`. `beneficiary` must exist for this to succeed. If it does not, `Err` will be
	/// returned.
	///
	/// As much funds up to `value` will be deducted as possible. If this is less than `value`,
	/// then `Ok(non_zero)` will be returned.
	fn repatriate_reserved(
		slashed: &AccountId,
		beneficiary: &AccountId,
		value: Self::Balance
	) -> result::Result<Self::Balance, &'static str>;
}

/// An identifier for a lock. Used for disambiguating different locks so that
/// they can be individually replaced or removed.
pub type LockIdentifier = [u8; 8];

/// A currency whose accounts can have liquidity restrictions.
pub trait LockableCurrency<AccountId>: Currency<AccountId> {
	/// The quantity used to denote time; usually just a `BlockNumber`.
	type Moment;

	/// Create a new balance lock on account `who`.
	///
	/// If the new lock is valid (i.e. not already expired), it will push the struct to
	/// the `Locks` vec in storage. Note that you can lock more funds than a user has.
	///
	/// If the lock `id` already exists, this will update it.
	fn set_lock(
		id: LockIdentifier,
		who: &AccountId,
		amount: Self::Balance,
		until: Self::Moment,
		reasons: WithdrawReasons,
	);

	/// Changes a balance lock (selected by `id`) so that it becomes less liquid in all
	/// parameters or creates a new one if it does not exist.
	///
	/// Calling `extend_lock` on an existing lock `id` differs from `set_lock` in that it
	/// applies the most severe constraints of the two, while `set_lock` replaces the lock
	/// with the new parameters. As in, `extend_lock` will set:
	/// - maximum `amount`
	/// - farthest duration (`until`)
	/// - bitwise mask of all `reasons`
	fn extend_lock(
		id: LockIdentifier,
		who: &AccountId,
		amount: Self::Balance,
		until: Self::Moment,
		reasons: WithdrawReasons,
	);

	/// Remove an existing lock.
	fn remove_lock(
		id: LockIdentifier,
		who: &AccountId,
	);
}

bitmask! {
	/// Reasons for moving funds out of an account.
	#[derive(Encode, Decode)]
	pub mask WithdrawReasons: i8 where

	/// Reason for moving funds out of an account.
	#[derive(Encode, Decode)]
	flags WithdrawReason {
		/// In order to pay for (system) transaction costs.
		TransactionPayment = 0b00000001,
		/// In order to transfer ownership.
		Transfer = 0b00000010,
		/// In order to reserve some funds for a later return or repatriation
		Reserve = 0b00000100,
		/// In order to pay some other (higher-level) fees.
		Fee = 0b00001000,
	}
}

<<<<<<< HEAD
/// A generic trait for reporting slashing violations.
pub trait ReportSlash<Identification, Hash> {
    fn slash(identfication: Identification, footprint: Hash);
}

/// A generic trait for enacting slashes.
pub trait DoSlash<Identification, Severity> {
    fn do_slash(identification: Identification, severity: Severity);
}

/// temp, obviosly not a trait
#[derive(Copy, Clone, Eq, Hash, PartialEq)]
pub enum MisbehaviorKind {
	/// ..
	Equivocation = 0,
	/// ..
	InvalidBlock = 1,
=======
impl WithdrawReasons {
	/// Choose all variants except for `one`.
	pub fn except(one: WithdrawReason) -> WithdrawReasons {
		let mut mask = Self::all();
		mask.toggle(one);
		mask
	}
}

/// Trait for type that can handle incremental changes to a set of account IDs.
pub trait ChangeMembers<AccountId> {
	/// A number of members `_incoming` just joined the set and replaced some `_outgoing` ones. The
	/// new set is thus given by `_new`.
	fn change_members(_incoming: &[AccountId], _outgoing: &[AccountId], _new: &[AccountId]);
}

impl<T> ChangeMembers<T> for () {
	fn change_members(_incoming: &[T], _outgoing: &[T], _new_set: &[T]) {}
>>>>>>> 722e6d93
}<|MERGE_RESOLUTION|>--- conflicted
+++ resolved
@@ -630,7 +630,6 @@
 	}
 }
 
-<<<<<<< HEAD
 /// A generic trait for reporting slashing violations.
 pub trait ReportSlash<Identification, Hash> {
     fn slash(identfication: Identification, footprint: Hash);
@@ -648,7 +647,8 @@
 	Equivocation = 0,
 	/// ..
 	InvalidBlock = 1,
-=======
+}
+
 impl WithdrawReasons {
 	/// Choose all variants except for `one`.
 	pub fn except(one: WithdrawReason) -> WithdrawReasons {
@@ -667,5 +667,4 @@
 
 impl<T> ChangeMembers<T> for () {
 	fn change_members(_incoming: &[T], _outgoing: &[T], _new_set: &[T]) {}
->>>>>>> 722e6d93
 }