--- conflicted
+++ resolved
@@ -14,21 +14,13 @@
 // You should have received a copy of the GNU General Public License
 // along with Substrate.  If not, see <http://www.gnu.org/licenses/>.
 
-<<<<<<< HEAD
-=======
-use structopt::StructOpt;
-use log::info;
-use sc_network::config::build_multiaddr;
-use sc_service::{Configuration, ChainSpec};
-
->>>>>>> 22fd8ff1
 use crate::error;
 use crate::params::NodeKeyParams;
 use crate::params::SharedParams;
 use crate::{substrate_cli_params, CliConfiguration};
 use log::info;
 use sc_network::config::build_multiaddr;
-use sc_service::{ChainSpecExtension, Configuration, RuntimeGenesis};
+use sc_service::Configuration;
 use structopt::StructOpt;
 
 /// The `build-spec` command used to build a specification.
@@ -56,22 +48,9 @@
 
 impl BuildSpecCmd {
 	/// Run the build-spec command
-<<<<<<< HEAD
-	pub fn run<G, E>(&self, config: Configuration<G, E>) -> error::Result<()>
-	where
-		G: RuntimeGenesis,
-		E: ChainSpecExtension,
-	{
+	pub fn run(&self, config: Configuration) -> error::Result<()> {
 		info!("Building chain spec");
-		let mut spec = config.chain_spec.clone();
-=======
-	pub fn run(
-		self,
-		config: Configuration,
-	) -> error::Result<()> {
-		info!("Building chain spec");
-		let mut spec = config.chain_spec.expect("`chain_spec` is set to `Some` in `update_config`");
->>>>>>> 22fd8ff1
+		let mut spec = config.chain_spec;
 		let raw_output = self.raw;
 
 		if spec.boot_nodes().is_empty() && !self.disable_default_bootnode {
@@ -87,29 +66,6 @@
 
 		Ok(())
 	}
-<<<<<<< HEAD
-=======
-
-	/// Update and prepare a `Configuration` with command line parameters
-	pub fn update_config<F>(
-		&self,
-		mut config: &mut Configuration,
-		spec_factory: F,
-		version: &VersionInfo,
-	) -> error::Result<()> where
-		F: FnOnce(&str) -> Result<Box<dyn ChainSpec>, String>,
-	{
-		self.shared_params.update_config(&mut config, spec_factory, version)?;
-
-		let net_config_path = config
-			.in_chain_config_dir(crate::commands::DEFAULT_NETWORK_CONFIG_PATH)
-			.expect("We provided a base_path");
-
-		self.node_key_params.update_config(&mut config, Some(&net_config_path))?;
-
-		Ok(())
-	}
->>>>>>> 22fd8ff1
 }
 
 #[substrate_cli_params(shared_params = shared_params, node_key_params = node_key_params)]
