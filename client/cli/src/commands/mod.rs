--- conflicted
+++ resolved
@@ -50,13 +50,8 @@
 /// `Run` are exported as main executable parameters.
 #[derive(Debug, Clone, StructOpt)]
 pub enum Subcommand {
-<<<<<<< HEAD
-	/// Build a spec.json file, outputing to stdout.
+	/// Build a spec.json file, outputs to stdout.
 	BuildSpec(BuildSpecCmd),
-=======
-	/// Build a spec.json file, outputs to stdout.
-	BuildSpec(build_spec_cmd::BuildSpecCmd),
->>>>>>> 93cf07ad
 
 	/// Export blocks to a file.
 	ExportBlocks(ExportBlocksCmd),
@@ -89,51 +84,6 @@
 		}
 	}
 
-<<<<<<< HEAD
-=======
-	/// Run any `CoreParams` command.
-	pub fn run<B, BC, BB>(
-		self,
-		config: Configuration,
-		builder: B,
-	) -> error::Result<()>
-	where
-		B: FnOnce(Configuration) -> Result<BC, sc_service::error::Error>,
-		BC: ServiceBuilderCommand<Block = BB> + Unpin,
-		BB: sp_runtime::traits::Block + Debug,
-		<<<BB as BlockT>::Header as HeaderT>::Number as std::str::FromStr>::Err: std::fmt::Debug,
-		<BB as BlockT>::Hash: std::str::FromStr,
-	{
-		match self {
-			Subcommand::BuildSpec(cmd) => cmd.run(config),
-			Subcommand::ExportBlocks(cmd) => cmd.run(config, builder),
-			Subcommand::ImportBlocks(cmd) => cmd.run(config, builder),
-			Subcommand::CheckBlock(cmd) => cmd.run(config, builder),
-			Subcommand::PurgeChain(cmd) => cmd.run(config),
-			Subcommand::Revert(cmd) => cmd.run(config, builder),
-		}
-	}
-
-	/// Update and prepare a `Configuration` with command line parameters.
-	pub fn update_config<F>(
-		&self,
-		mut config: &mut Configuration,
-		spec_factory: F,
-		version: &VersionInfo,
-	) -> error::Result<()> where
-		F: FnOnce(&str) -> Result<Box<dyn ChainSpec>, String>,
-	{
-		match self {
-			Subcommand::BuildSpec(cmd) => cmd.update_config(&mut config, spec_factory, version),
-			Subcommand::ExportBlocks(cmd) => cmd.update_config(&mut config, spec_factory, version),
-			Subcommand::ImportBlocks(cmd) => cmd.update_config(&mut config, spec_factory, version),
-			Subcommand::CheckBlock(cmd) => cmd.update_config(&mut config, spec_factory, version),
-			Subcommand::PurgeChain(cmd) => cmd.update_config(&mut config, spec_factory, version),
-			Subcommand::Revert(cmd) => cmd.update_config(&mut config, spec_factory, version),
-		}
-	}
-
->>>>>>> 93cf07ad
 	/// Initialize substrate. This must be done only once.
 	///
 	/// This method:
